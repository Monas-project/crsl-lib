--- conflicted
+++ resolved
@@ -2,15 +2,6 @@
 use crate::graph::error::{GraphError, Result};
 use crate::storage::{SharedLeveldb, SharedLeveldbAccess};
 use cid::Cid;
-<<<<<<< HEAD
-use rusty_leveldb::{LdbIterator, Options, DB as Database};
-use std::collections::HashMap;
-use std::path::Path;
-use std::path::PathBuf;
-use std::sync::Mutex;
-
-pub trait NodeStorage<P, M>: Send + Sync {
-=======
 use rusty_leveldb::LdbIterator;
 use std::collections::HashMap;
 use std::path::Path;
@@ -18,7 +9,6 @@
 
 /// Minimal interface required for persisting DAG nodes.
 pub trait NodeStorage<P, M> {
->>>>>>> 6b84c170
     fn get(&self, content_id: &Cid) -> Result<Option<Node<P, M>>>;
     fn put(&self, node: &Node<P, M>) -> Result<()>;
     fn delete(&self, content_id: &Cid) -> Result<()>;
@@ -27,24 +17,14 @@
 
 /// [`NodeStorage`] implementation backed by a shared LevelDB instance.
 pub struct LeveldbNodeStorage<P, M> {
-<<<<<<< HEAD
-    db: Mutex<Database>,
-    path: PathBuf,
-=======
     shared: Rc<SharedLeveldb>,
->>>>>>> 6b84c170
     _marker: std::marker::PhantomData<(P, M)>,
 }
 
 impl<P, M> Clone for LeveldbNodeStorage<P, M> {
     fn clone(&self) -> Self {
         Self {
-<<<<<<< HEAD
-            db: Mutex::new(db),
-            path: self.path.clone(),
-=======
             shared: self.shared.clone(),
->>>>>>> 6b84c170
             _marker: std::marker::PhantomData,
         }
     }
@@ -60,12 +40,7 @@
     /// Creates the storage from an existing [`SharedLeveldb`] handle.
     pub fn new(shared: Rc<SharedLeveldb>) -> Self {
         Self {
-<<<<<<< HEAD
-            db: Mutex::new(db),
-            path: path.as_ref().to_path_buf(),
-=======
             shared,
->>>>>>> 6b84c170
             _marker: std::marker::PhantomData,
         }
     }
@@ -124,16 +99,7 @@
 {
     fn get(&self, cid: &Cid) -> Result<Option<Node<P, M>>> {
         let key = Self::make_key(cid);
-<<<<<<< HEAD
-        match self
-            .db
-            .lock()
-            .map_err(|e| GraphError::NodeOperation(format!("Lock poisoned: {}", e)))?
-            .get(&key)
-        {
-=======
         match self.shared.db().borrow_mut().get(&key) {
->>>>>>> 6b84c170
             Some(raw) => {
                 let node =
                     Node::from_bytes(&raw).map_err(|e| GraphError::NodeOperation(e.to_string()))?;
@@ -151,49 +117,23 @@
             .content_id()
             .map_err(|e| GraphError::NodeOperation(e.to_string()))?;
         let key = Self::make_key(&cid);
-<<<<<<< HEAD
-        self.db
-            .lock()
-            .map_err(|e| GraphError::NodeOperation(format!("Lock poisoned: {}", e)))?
-            .put(&key, &bytes)
-            .map_err(GraphError::Storage)?;
-        Ok(())
-=======
         self.write_bytes(&key, &bytes)
->>>>>>> 6b84c170
     }
 
     fn delete(&self, cid: &Cid) -> Result<()> {
         let key = Self::make_key(cid);
-<<<<<<< HEAD
-        self.db
-            .lock()
-            .map_err(|e| GraphError::NodeOperation(format!("Lock poisoned: {}", e)))?
-            .delete(&key)
-            .map_err(GraphError::Storage)?;
-        Ok(())
-=======
         self.delete_key(&key)
->>>>>>> 6b84c170
     }
 
     /// Walks all nodes and constructs an adjacency map (parent → children).
     fn get_node_map(&self) -> Result<HashMap<Cid, Vec<Cid>>> {
         let mut node_map = HashMap::new();
-<<<<<<< HEAD
-        let mut db = self
-            .db
-            .lock()
-            .map_err(|e| GraphError::NodeOperation(format!("Lock poisoned: {}", e)))?;
-        let mut iter = db.new_iter().map_err(GraphError::Storage)?;
-=======
         let mut iter = self
             .shared
             .db()
             .borrow_mut()
             .new_iter()
             .map_err(GraphError::Storage)?;
->>>>>>> 6b84c170
         iter.seek_to_first();
         let mut key = Vec::new();
         let mut value = Vec::new();
