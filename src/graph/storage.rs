use crate::dasl::node::Node;
use cid::Cid;
use rusty_leveldb::{LdbIterator, Options, DB as Database};
use std::cell::RefCell;
use std::collections::HashMap;
use std::path::Path;
<<<<<<< HEAD
use std::path::PathBuf;

=======
>>>>>>> 98ce7664
// todo: error handling
pub trait NodeStorage<P, M> {
    fn get(&self, content_id: &Cid) -> Option<Node<P, M>>;
    fn put(&self, node: &Node<P, M>);
    fn delete(&self, content_id: &Cid);
    fn get_node_map(&self) -> HashMap<Cid, Vec<Cid>>;
}

pub struct LeveldbNodeStorage<P, M> {
    db: RefCell<Database>,
    path: PathBuf,
    _marker: std::marker::PhantomData<(P, M)>,
}

impl<P, M> Clone for LeveldbNodeStorage<P, M> {
    fn clone(&self) -> Self {
        let opts = Options {
            create_if_missing: true,
            ..Default::default()
        };
        let db = Database::open(&self.path, opts).unwrap();
        Self {
            db: RefCell::new(db),
            path: self.path.clone(),
            _marker: std::marker::PhantomData,
        }
    }
}

impl<P, M> LeveldbNodeStorage<P, M> {
    pub fn open<Pth: AsRef<Path>>(path: Pth) -> Self {
        let opts = Options {
            create_if_missing: true,
            ..Default::default()
        };
        let db = Database::open(path.as_ref(), opts).unwrap();
        Self {
            db: RefCell::new(db),
            path: path.as_ref().to_path_buf(),
            _marker: std::marker::PhantomData,
        }
    }
    fn make_key(cid: &Cid) -> Vec<u8> {
        let mut v = Vec::with_capacity(1 + cid.to_bytes().len());
        v.push(0x10);
        v.extend_from_slice(&cid.to_bytes());
        v
    }
}

impl<P, M> NodeStorage<P, M> for LeveldbNodeStorage<P, M>
where
    P: serde::Serialize + for<'de> serde::Deserialize<'de> + Clone,
    M: serde::Serialize + for<'de> serde::Deserialize<'de> + Clone,
{
    fn get(&self, cid: &Cid) -> Option<Node<P, M>> {
        let key = Self::make_key(cid);
        self.db
            .borrow_mut()
            .get(&key)
            .map(|raw| Node::from_bytes(&raw))
    }

    fn put(&self, node: &Node<P, M>) {
        let bytes = node.to_bytes();
        let key = Self::make_key(&node.content_id());
        self.db.borrow_mut().put(&key, &bytes).unwrap();
    }

    fn delete(&self, cid: &Cid) {
        let key = Self::make_key(cid);
        self.db.borrow_mut().delete(&key).unwrap();
    }

    // todo: implement get_node_map
    fn get_node_map(&self) -> HashMap<Cid, Vec<Cid>> {
        let mut node_map = HashMap::new();
        let mut iter = self.db.borrow_mut().new_iter().unwrap();
        iter.seek_to_first();
        let mut key = Vec::new();
        let mut value = Vec::new();

        while iter.valid() {
            iter.current(&mut key, &mut value);
            if key[0] == 0x10 {
                // Check if it's a node key
                if let Ok((node, _)) = bincode::serde::decode_from_slice::<Node<P, M>, _>(
                    &value,
                    bincode::config::standard(),
                ) {
                    node_map.insert(node.content_id(), node.parents().to_vec());
                }
            }
            iter.advance();
        }

        node_map
    }
}

#[cfg(test)]
mod tests {
    use super::*;
    use crate::dasl::node::Node;
    use std::time::{SystemTime, UNIX_EPOCH};
    use tempfile::tempdir;

    fn create_test_node(payload: &str) -> Node<String, String> {
        let timestamp = SystemTime::now()
            .duration_since(UNIX_EPOCH)
            .unwrap_or_default()
            .as_secs();
        Node::new(
            payload.to_string(),
            vec![],
            timestamp,
            "metadata".to_string(),
        )
    }

    #[test]
    fn test_put_and_get() {
        let temp_dir = tempdir().unwrap();
        let storage = LeveldbNodeStorage::<String, String>::open(temp_dir.path());

        let node = create_test_node("test-payload");
        let cid = node.content_id();

        storage.put(&node);
        let retrieved_node = storage.get(&cid);
        assert!(retrieved_node.is_some());

        let retrieved_node = retrieved_node.unwrap();
        assert_eq!(retrieved_node.content_id(), node.content_id());
        assert_eq!(retrieved_node.payload(), node.payload());
        assert_eq!(retrieved_node.metadata(), node.metadata());
    }

    #[test]
    fn test_delete() {
        let temp_dir = tempdir().unwrap();
        let storage = LeveldbNodeStorage::<String, String>::open(temp_dir.path());

        let node = create_test_node("delete-test");
        let cid = node.content_id();
        storage.put(&node);
        assert!(storage.get(&cid).is_some());

        storage.delete(&cid);

        assert!(storage.get(&cid).is_none());
    }

    #[test]
    fn test_multiple_nodes() {
        let temp_dir = tempdir().unwrap();
        let storage = LeveldbNodeStorage::<String, String>::open(temp_dir.path());
        let node1 = create_test_node("payload-1");
        let node2 = create_test_node("payload-2");
        let node3 = create_test_node("payload-3");

        storage.put(&node1);
        storage.put(&node2);
        storage.put(&node3);

        assert!(storage.get(&node1.content_id()).is_some());
        assert!(storage.get(&node2.content_id()).is_some());
        assert!(storage.get(&node3.content_id()).is_some());

        assert_eq!(
            storage.get(&node1.content_id()).unwrap().payload(),
            "payload-1"
        );
        assert_eq!(
            storage.get(&node2.content_id()).unwrap().payload(),
            "payload-2"
        );
        assert_eq!(
            storage.get(&node3.content_id()).unwrap().payload(),
            "payload-3"
        );
    }

    #[test]
    fn test_nonexistent_node() {
        let temp_dir = tempdir().unwrap();
        let storage = LeveldbNodeStorage::<String, String>::open(temp_dir.path());

        let node = create_test_node("nonexistent");
        let cid = node.content_id();

        assert!(storage.get(&cid).is_none());
    }
}<|MERGE_RESOLUTION|>--- conflicted
+++ resolved
@@ -4,11 +4,8 @@
 use std::cell::RefCell;
 use std::collections::HashMap;
 use std::path::Path;
-<<<<<<< HEAD
 use std::path::PathBuf;
 
-=======
->>>>>>> 98ce7664
 // todo: error handling
 pub trait NodeStorage<P, M> {
     fn get(&self, content_id: &Cid) -> Option<Node<P, M>>;
