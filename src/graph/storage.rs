use crate::dasl::node::Node;
use bincode;
use cid::Cid;
<<<<<<< HEAD
use rusty_leveldb::{Options, DB as Database};
use std::cell::RefCell;
use std::path::Path;

// todo: error handling
pub trait NodeStorage<P, M> {
    fn get(&self, content_id: &Cid) -> Option<Node<P, M>>;
    fn put(&self, node: &Node<P, M>);
    fn delete(&self, content_id: &Cid);
}

pub struct LeveldbNodeStorage<P, M> {
    db: RefCell<Database>,
    _marker: std::marker::PhantomData<(P, M)>,
}

impl<P, M> LeveldbNodeStorage<P, M> {
    pub fn open<Pth: AsRef<Path>>(path: Pth) -> Self {
        let opts = Options {
            create_if_missing: true,
            ..Default::default()
        };
        let db = Database::open(path, opts).unwrap();
        Self {
            db: RefCell::new(db),
            _marker: std::marker::PhantomData,
        }
    }
    fn make_key(cid: &Cid) -> Vec<u8> {
        let mut v = Vec::with_capacity(1 + cid.to_bytes().len());
        v.push(0x10);
        v.extend_from_slice(&cid.to_bytes());
        v
    }
}

impl<P, M> NodeStorage<P, M> for LeveldbNodeStorage<P, M>
where
    P: serde::Serialize + for<'de> serde::Deserialize<'de> + Clone,
    M: serde::Serialize + for<'de> serde::Deserialize<'de> + Clone,
{
    fn get(&self, cid: &Cid) -> Option<Node<P, M>> {
        self.db
            .borrow_mut()
            .get(&Self::make_key(cid))
            .and_then(|raw| {
                bincode::serde::decode_from_slice::<Node<P, M>, _>(
                    &raw,
                    bincode::config::standard(),
                )
                .ok()
                .map(|(node, _)| node)
            })
    }

    fn put(&self, node: &Node<P, M>) {
        if let Ok(val) = bincode::serde::encode_to_vec(node, bincode::config::standard()) {
            let _ = self
                .db
                .borrow_mut()
                .put(&Self::make_key(&node.content_id()), &val);
        }
    }

    fn delete(&self, cid: &Cid) {
        let _ = self.db.borrow_mut().delete(&Self::make_key(cid));
    }
}

#[cfg(test)]
mod tests {
    use super::*;
    use crate::dasl::node::Node;
    use std::time::{SystemTime, UNIX_EPOCH};
    use tempfile::tempdir;

    fn create_test_node(payload: &str) -> Node<String, String> {
        let timestamp = SystemTime::now()
            .duration_since(UNIX_EPOCH)
            .unwrap_or_default()
            .as_secs();
        Node::new(
            payload.to_string(),
            vec![],
            timestamp,
            "metadata".to_string(),
        )
    }

    #[test]
    fn test_put_and_get() {
        let temp_dir = tempdir().unwrap();
        let storage = LeveldbNodeStorage::<String, String>::open(temp_dir.path());

        let node = create_test_node("test-payload");
        let cid = node.content_id();

        storage.put(&node);
        let retrieved_node = storage.get(&cid);
        assert!(retrieved_node.is_some());

        let retrieved_node = retrieved_node.unwrap();
        assert_eq!(retrieved_node.content_id(), node.content_id());
        assert_eq!(retrieved_node.payload(), node.payload());
        assert_eq!(retrieved_node.metadata(), node.metadata());
    }

    #[test]
    fn test_delete() {
        let temp_dir = tempdir().unwrap();
        let storage = LeveldbNodeStorage::<String, String>::open(temp_dir.path());

        let node = create_test_node("delete-test");
        let cid = node.content_id();
        storage.put(&node);
        assert!(storage.get(&cid).is_some());

        storage.delete(&cid);

        assert!(storage.get(&cid).is_none());
    }

    #[test]
    fn test_multiple_nodes() {
        let temp_dir = tempdir().unwrap();
        let storage = LeveldbNodeStorage::<String, String>::open(temp_dir.path());
        let node1 = create_test_node("payload-1");
        let node2 = create_test_node("payload-2");
        let node3 = create_test_node("payload-3");

        storage.put(&node1);
        storage.put(&node2);
        storage.put(&node3);

        assert!(storage.get(&node1.content_id()).is_some());
        assert!(storage.get(&node2.content_id()).is_some());
        assert!(storage.get(&node3.content_id()).is_some());

        assert_eq!(
            storage.get(&node1.content_id()).unwrap().payload(),
            "payload-1"
        );
        assert_eq!(
            storage.get(&node2.content_id()).unwrap().payload(),
            "payload-2"
        );
        assert_eq!(
            storage.get(&node3.content_id()).unwrap().payload(),
            "payload-3"
        );
    }

    #[test]
    fn test_nonexistent_node() {
        let temp_dir = tempdir().unwrap();
        let storage = LeveldbNodeStorage::<String, String>::open(temp_dir.path());

        let node = create_test_node("nonexistent");
        let cid = node.content_id();

        assert!(storage.get(&cid).is_none());
    }
=======
use std::collections::HashMap;
// todo: error handling
pub trait NodeStorage<P, M> {
    fn get(&self, content_id: &Cid) -> Option<Node<P, M>>;
    fn put(&mut self, node: &Node<P, M>);
    fn delete(&mut self, content_id: &Cid);
    fn get_node_map(&self) -> HashMap<Cid, Vec<Cid>>;
>>>>>>> 1e53cdc7
}<|MERGE_RESOLUTION|>--- conflicted
+++ resolved
@@ -1,16 +1,16 @@
 use crate::dasl::node::Node;
 use bincode;
 use cid::Cid;
-<<<<<<< HEAD
-use rusty_leveldb::{Options, DB as Database};
+use rusty_leveldb::{LdbIterator, Options, DB as Database};
 use std::cell::RefCell;
+use std::collections::HashMap;
 use std::path::Path;
-
 // todo: error handling
 pub trait NodeStorage<P, M> {
     fn get(&self, content_id: &Cid) -> Option<Node<P, M>>;
     fn put(&self, node: &Node<P, M>);
     fn delete(&self, content_id: &Cid);
+    fn get_node_map(&self) -> HashMap<Cid, Vec<Cid>>;
 }
 
 pub struct LeveldbNodeStorage<P, M> {
@@ -68,6 +68,31 @@
 
     fn delete(&self, cid: &Cid) {
         let _ = self.db.borrow_mut().delete(&Self::make_key(cid));
+    }
+
+    // todo: implement get_node_map
+    fn get_node_map(&self) -> HashMap<Cid, Vec<Cid>> {
+        let mut node_map = HashMap::new();
+        let mut iter = self.db.borrow_mut().new_iter().unwrap();
+        iter.seek_to_first();
+        let mut key = Vec::new();
+        let mut value = Vec::new();
+
+        while iter.valid() {
+            iter.current(&mut key, &mut value);
+            if key[0] == 0x10 {
+                // Check if it's a node key
+                if let Ok((node, _)) = bincode::serde::decode_from_slice::<Node<P, M>, _>(
+                    &value,
+                    bincode::config::standard(),
+                ) {
+                    node_map.insert(node.content_id(), node.parents().to_vec());
+                }
+            }
+            iter.advance();
+        }
+
+        node_map
     }
 }
 
@@ -164,13 +189,4 @@
 
         assert!(storage.get(&cid).is_none());
     }
-=======
-use std::collections::HashMap;
-// todo: error handling
-pub trait NodeStorage<P, M> {
-    fn get(&self, content_id: &Cid) -> Option<Node<P, M>>;
-    fn put(&mut self, node: &Node<P, M>);
-    fn delete(&mut self, content_id: &Cid);
-    fn get_node_map(&self) -> HashMap<Cid, Vec<Cid>>;
->>>>>>> 1e53cdc7
 }