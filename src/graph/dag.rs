--- conflicted
+++ resolved
@@ -376,16 +376,13 @@
     use super::*;
     use std::collections::BTreeMap;
 
-<<<<<<< HEAD
-    type NodeMap = HashMap<Cid, Node<String, BTreeMap<String, String>>>;
-=======
     type TestDag = DagGraph<MockStorage, String, BTreeMap<String, String>>;
->>>>>>> 556a7324
+    type MockNodeMap = HashMap<Cid, Node<String, BTreeMap<String, String>>>;
 
     #[derive(Debug)]
     struct MockStorage {
         edges: std::cell::RefCell<HashMap<Cid, Vec<Cid>>>,
-        nodes: std::cell::RefCell<NodeMap>,
+        nodes: std::cell::RefCell<MockNodeMap>,
     }
     impl MockStorage {
         fn new() -> Self {
@@ -718,11 +715,7 @@
 
     #[test]
     fn test_multiple_heads() {
-<<<<<<< HEAD
-        let mut storage = MockStorage::new();
-=======
-        let mut dag = TestDag::new(MockStorage::new());
->>>>>>> 556a7324
+        let mut storage = MockStorage::new();
         let cid_a = create_test_content_id(b"node_a");
         let cid_b = create_test_content_id(b"node_b");
         let cid_c = create_test_content_id(b"node_c");
