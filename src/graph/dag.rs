use crate::dasl::node::Node;
use crate::graph::error::{GraphError, Result};
use crate::graph::storage::NodeStorage;
use cid::Cid;
use std::collections::{HashMap, HashSet};
use std::marker::PhantomData;
use std::time::{SystemTime, UNIX_EPOCH};

/// Directed Acyclic Graph(DAG) Structure
///
/// # Type Parameters
///
/// * `S` - Storage type that implements NodeStorage<P, M>
/// * `P` - Payload type
/// * `M` - Metadata type
#[derive(Debug)]
pub struct DagGraph<S, P, M>
where
    S: NodeStorage<P, M>,
{
    pub storage: S,
    edges_forward: HashMap<Cid, Vec<Cid>>, // parent -> children
    _p_marker: PhantomData<P>,
    _m_marker: PhantomData<M>,
}

impl<S, P, M> DagGraph<S, P, M>
where
    S: NodeStorage<P, M>,
    P: serde::Serialize + serde::de::DeserializeOwned,
    M: serde::Serialize + serde::de::DeserializeOwned,
{
    pub fn new(storage: S) -> Self {
        Self {
            storage,
            edges_forward: HashMap::new(),
            _p_marker: PhantomData,
            _m_marker: PhantomData,
        }
    }

    pub fn add_node(&mut self, payload: P, parents: Vec<Cid>, metadata: M) -> Result<Cid> {
        if parents.is_empty() {
            let (cid, node) = self.prepare_genesis_node(payload, metadata)?;
            return self.persist_and_cache(cid, node);
        }

        let mut inferred_genesis: Option<Cid> = None;
        for parent in &parents {
            let node = self
                .storage
                .get(parent)?
                .ok_or(GraphError::NodeNotFound(*parent))?;
            let candidate = node.genesis.unwrap_or(*parent);
            match inferred_genesis {
                Some(existing) if existing != candidate => {
                    return Err(GraphError::InvalidParent(format!(
                        "parents belong to different genesis series ({existing:?} vs {candidate:?})"
                    )));
                }
                None => inferred_genesis = Some(candidate),
                _ => {}
            }
        }
        let genesis = inferred_genesis.ok_or_else(|| {
            GraphError::Internal("child node requires at least one parent".to_string())
        })?;

        let (cid, node) = self.prepare_child_node(payload, parents, genesis, metadata)?;
        self.persist_and_cache(cid, node)
    }

    pub fn add_genesis_node(&mut self, payload: P, metadata: M) -> Result<Cid> {
        let (cid, node) = self.prepare_genesis_node(payload, metadata)?;
        self.persist_and_cache(cid, node)
    }

    pub fn add_child_node(
        &mut self,
        payload: P,
        parents: Vec<Cid>,
        genesis: Cid,
        metadata: M,
    ) -> Result<Cid> {
        let (cid, node) = self.prepare_child_node(payload, parents, genesis, metadata)?;
        self.persist_and_cache(cid, node)
    }

    pub fn prepare_genesis_node(&mut self, payload: P, metadata: M) -> Result<(Cid, Node<P, M>)> {
        let timestamp = Self::current_timestamp()?;
        let node = Node::new_genesis(payload, timestamp, metadata);
        let cid = node.content_id()?;
        Ok((cid, node))
    }

    pub fn prepare_child_node(
        &mut self,
        payload: P,
        parents: Vec<Cid>,
        genesis: Cid,
        metadata: M,
    ) -> Result<(Cid, Node<P, M>)> {
        let timestamp = Self::current_timestamp()?;
        let node = Node::new_child(payload, parents.clone(), genesis, timestamp, metadata);
        let cid = node.content_id()?;

        if self.would_create_cycle_with(&cid, &parents)? {
            return Err(GraphError::CycleDetected);
        }

        Ok((cid, node))
    }

    /// Persists the prepared node and updates the adjacency cache.
    fn persist_and_cache(&mut self, cid: Cid, node: Node<P, M>) -> Result<Cid> {
        self.storage.put(&node)?;
        self.register_prepared_node(cid, &node)?;
        Ok(cid)
    }

    pub fn register_prepared_node(&mut self, cid: Cid, node: &Node<P, M>) -> Result<()> {
        let parents = node.parents();
        if parents.is_empty() {
            self.edges_forward.entry(cid).or_default();
            return Ok(());
        }

        self.ensure_subgraph_cached(parents)?;
        for &parent in parents {
            self.edges_forward.entry(parent).or_default().push(cid);
        }
        self.edges_forward.entry(cid).or_default();
        Ok(())
    }

    pub fn rollback_pending_node(&mut self, cid: &Cid, parents: &[Cid]) {
        if let Some(children) = self.edges_forward.get_mut(cid) {
            children.clear();
        }
        self.edges_forward.remove(cid);

        for parent in parents {
            if let Some(children) = self.edges_forward.get_mut(parent) {
                children.retain(|child| child != cid);
            }
        }
    }

    pub fn remove_node(&mut self, cid: &Cid) -> Result<()> {
        let node = self
            .storage
            .get(cid)?
            .ok_or(GraphError::NodeNotFound(*cid))?;

        if let Some(children) = self.edges_forward.get(cid) {
            if !children.is_empty() {
                return Err(GraphError::Internal(format!(
                    "cannot remove node {cid:?} with existing children"
                )));
            }
        }

        for parent in node.parents() {
            if let Some(children) = self.edges_forward.get_mut(parent) {
                children.retain(|child| child != cid);
            }
        }

        self.edges_forward.remove(cid);
        self.storage.delete(cid)?;

        Ok(())
    }

    pub fn get_node(&self, cid: &Cid) -> Result<Option<Node<P, M>>> {
        self.storage.get(cid)
    }

    pub fn get_nodes_by_genesis(&self, genesis_id: &Cid) -> Result<Vec<Cid>> {
        let mut result = Vec::new();
        let node_map = self.storage.get_node_map()?;
        for (cid, _) in node_map {
            if let Some(node) = self.storage.get(&cid)? {
                if cid == *genesis_id || node.genesis == Some(*genesis_id) {
                    result.push(cid);
                }
            }
        }
        Ok(result)
    }

    fn current_timestamp() -> Result<u64> {
        SystemTime::now()
            .duration_since(UNIX_EPOCH)
            .map_err(GraphError::Timestamp)
            .map(|d| d.as_secs())
    }

    /// Check if adding an edge (new node with parents) would create a cycle
    fn would_create_cycle_with(&mut self, new_cid: &Cid, parents: &[Cid]) -> Result<bool> {
        // Build cache only for the relevant subgraph
        self.ensure_subgraph_cached(parents)?;

        // Quick check: if adding this edge would create a path from any parent back to itself
        for &parent in parents {
            if self.path_exists(parent, *new_cid) {
                return Ok(true);
            }
        }

        // For all cases, use the subgraph approach for accurate cycle detection
        // This handles both simple (single parent) and complex (multiple parents) cases
        let node_map = self.get_subgraph(new_cid, parents)?;
        Self::detect_cycle_cid(&node_map)
    }

    /// Ensure a subgraph is cached for the given parents and their ancestors
    /// This implements lazy, incremental cache building
    fn ensure_subgraph_cached(&mut self, parents: &[Cid]) -> Result<()> {
        let mut to_process: Vec<Cid> = parents
            .iter()
            .copied()
            .filter(|parent| !self.edges_forward.contains_key(parent))
            .collect();

        // Process nodes that aren't cached yet
        let mut processed = HashSet::new();
        while let Some(current) = to_process.pop() {
            if processed.contains(&current) || self.edges_forward.contains_key(&current) {
                continue;
            }
            processed.insert(current);

            // Add empty entry for current node
            self.edges_forward.entry(current).or_default();

            // Get node and process its parents
            if let Some(node) = self.storage.get(&current)? {
                for &parent in node.parents() {
                    // Add edge from parent to current
                    self.edges_forward.entry(parent).or_default().push(current);

                    // Queue parent for processing if not cached
                    if !self.edges_forward.contains_key(&parent) {
                        to_process.push(parent);
                    }
                }
            }
        }

        Ok(())
    }

    fn path_exists(&self, start: Cid, target: Cid) -> bool {
        if start == target {
            return true;
        }
        let mut stack = vec![start];
        let mut visited = HashSet::new();
        while let Some(node) = stack.pop() {
            if node == target {
                return true;
            }
            if visited.insert(node) {
                if let Some(children) = self.edges_forward.get(&node) {
                    for &child in children {
                        stack.push(child);
                    }
                }
            }
        }
        false
    }

    /// Get minimal subgraph needed for cycle detection
    /// Only collects nodes that could be part of a cycle with the new node
    fn get_subgraph(&self, new_cid: &Cid, parents: &[Cid]) -> Result<HashMap<Cid, Vec<Cid>>> {
        let mut node_map = HashMap::new();
        node_map.insert(*new_cid, parents.to_vec());

        let mut to_process = parents.to_vec();
        let mut processed = HashSet::new();

        while let Some(current_cid) = to_process.pop() {
            if processed.contains(&current_cid) {
                continue;
            }
            processed.insert(current_cid);

            if let Some(node) = self.storage.get(&current_cid)? {
                let node_parents = node.parents().to_vec();
                node_map.insert(current_cid, node_parents.clone());

                to_process.extend(node_parents);
            }
        }

        Ok(node_map)
    }

    pub fn detect_cycle_cid(node_map: &HashMap<Cid, Vec<Cid>>) -> Result<bool> {
        let graph = Self::build_adjacency_list(node_map);
        let mut visited = HashSet::new();
        let mut rec_stack = HashSet::new();

        for node in graph.keys() {
            if !visited.contains(node)
                && Self::has_cycle(*node, &graph, &mut visited, &mut rec_stack)
            {
                return Ok(true);
            }
        }
        Ok(false)
    }

    fn build_adjacency_list(node_map: &HashMap<Cid, Vec<Cid>>) -> HashMap<Cid, Vec<Cid>> {
        let mut graph: HashMap<Cid, Vec<Cid>> = HashMap::new();

        for (child, parents) in node_map {
            graph.entry(*child).or_default();
            for parent in parents {
                graph.entry(*parent).or_default();
            }
        }

        for (child, parents) in node_map {
            for parent in parents {
                graph.get_mut(parent).unwrap().push(*child);
            }
        }

        graph
    }

    fn has_cycle(
        node: Cid,
        graph: &HashMap<Cid, Vec<Cid>>,
        visited: &mut HashSet<Cid>,
        rec_stack: &mut HashSet<Cid>,
    ) -> bool {
        visited.insert(node);
        rec_stack.insert(node);

        if let Some(neighbors) = graph.get(&node) {
            for &neighbor in neighbors {
                if !visited.contains(&neighbor) {
                    if Self::has_cycle(neighbor, graph, visited, rec_stack) {
                        return true;
                    }
                } else if rec_stack.contains(&neighbor) {
                    return true;
                }
            }
        }

        rec_stack.remove(&node);
        false
    }

    /// Get genesis CID from any version CID
    ///
    /// # Arguments
    ///
    /// * `version_cid` - The version CID to get genesis for
    ///
    /// # Returns
    ///
    /// * `Cid` - The genesis CID
    ///
    pub fn get_genesis(&self, node_cid: &Cid) -> Result<Cid> {
        match self.storage.get(node_cid)? {
            Some(node) => match node.genesis {
                Some(genesis_cid) => Ok(genesis_cid),
                None => Ok(*node_cid),
            },
            None => Err(GraphError::NodeNotFound(*node_cid)),
        }
    }

    /// Calculates the latest node CID for a given genesis ID by finding the leaf node(s) with the most recent timestamp.
    ///
    /// # Arguments
    ///
    /// * `genesis_id` - The CID of the genesis node to calculate the latest version for
    ///
    /// # Returns
    ///
    /// * `Option<Cid>` - The CID of the latest version node, or None if no such node exists
    ///
    /// # Errors
    ///
    /// Returns an error if node retrieval fails or an internal error occurs.
    pub fn calculate_latest(&self, genesis_id: &Cid) -> Result<Option<Cid>> {
        let nodes = self.get_nodes_by_genesis(genesis_id)?;
        if nodes.is_empty() {
            return Ok(None);
        }
        if nodes.len() == 1 {
            return Ok(Some(nodes[0]));
        }
        let has_children = self.collect_nodes_with_children(&nodes)?;
        let mut leaf_nodes = self.collect_leaf_nodes(&nodes, &has_children)?;
        leaf_nodes.sort_by_key(|(_, timestamp)| std::cmp::Reverse(*timestamp));
        Ok(leaf_nodes.first().map(|(cid, _)| *cid))
    }

    // Returns the set of nodes (CIDs) that are referenced as parents (i.e., nodes that have children) among the given versions.
    fn collect_nodes_with_children(&self, nodes: &[Cid]) -> Result<HashSet<Cid>> {
        let mut has_children = HashSet::new();
        for &node_cid in nodes {
            if let Some(node) = self.storage.get(&node_cid)? {
                for parent_cid in node.parents() {
                    if nodes.contains(parent_cid) {
                        has_children.insert(*parent_cid);
                    }
                }
            }
        }
        Ok(has_children)
    }

    // Returns a list of leaf nodes (nodes without children) and their timestamps among the given versions.
    fn collect_leaf_nodes(
        &self,
        nodes: &[Cid],
        has_children: &HashSet<Cid>,
    ) -> Result<Vec<(Cid, u64)>> {
        let mut leaf_nodes = Vec::new();
        for &node_cid in nodes {
            if !has_children.contains(&node_cid) {
                if let Some(node) = self.storage.get(&node_cid)? {
                    leaf_nodes.push((node_cid, node.timestamp()));
                }
            }
        }
        Ok(leaf_nodes)
    }
}

#[cfg(test)]
mod tests {
    use super::*;
<<<<<<< HEAD
    use std::collections::BTreeMap;
    use std::sync::Mutex;
=======
    use crate::graph::storage::LeveldbNodeStorage;
    use std::cell::RefCell;
    use std::collections::BTreeMap;
    use tempfile::tempdir;
>>>>>>> 6b84c170

    type TestDag = DagGraph<MockStorage, String, BTreeMap<String, String>>;

    #[derive(Debug)]
    struct MockStorage {
        edges: Mutex<HashMap<Cid, Vec<Cid>>>,
        timestamps: Mutex<HashMap<Cid, u64>>,
    }
    impl MockStorage {
        fn new() -> Self {
            Self {
                edges: Mutex::new(HashMap::new()),
                timestamps: Mutex::new(HashMap::new()),
            }
        }

        fn setup_graph(&mut self, structure: &[(Cid, Cid)]) {
            let mut edges = self.edges.lock().unwrap();
            let mut timestamps = self.timestamps.lock().unwrap();
            let mut ts = 1;

            for (parent, child) in structure {
                edges.entry(*child).or_default().push(*parent);
                edges.entry(*parent).or_default();

                timestamps.insert(*parent, ts);
                ts += 1;
                timestamps.insert(*child, ts);
                ts += 1;
            }
        }
    }

    impl<P, M> NodeStorage<P, M> for MockStorage
    where
        P: Default + serde::Serialize + serde::de::DeserializeOwned + Send + Sync,
        M: Default + serde::Serialize + serde::de::DeserializeOwned + Send + Sync,
    {
        fn get(&self, content_id: &Cid) -> Result<Option<Node<P, M>>> {
            let edges = self.edges.lock().unwrap();
            let parents = edges.get(content_id).cloned();

            let parents = match parents {
                Some(p) => p,
                None => return Ok(None),
            };

            let ts = *self.timestamps.lock().unwrap().get(content_id).unwrap_or(&0);

            fn find_genesis(edges: &HashMap<Cid, Vec<Cid>>, cid: &Cid) -> Cid {
                let mut current = *cid;
                while let Some(parents) = edges.get(&current) {
                    if parents.is_empty() {
                        return current;
                    }
                    current = parents[0];
                }
                current
            }
            let genesis_cid = find_genesis(&edges, content_id);

            let node = if parents.is_empty() {
                Node::new_genesis(P::default(), ts, M::default())
            } else {
                Node::new_child(P::default(), parents, genesis_cid, ts, M::default())
            };

            Ok(Some(node))
        }

        fn put(&self, node: &Node<P, M>) -> Result<()> {
            let cid = node.content_id()?;
            let parents = node.parents().to_vec();
            let ts = node.timestamp();

            self.edges.lock().unwrap().insert(cid, parents);
            self.timestamps.lock().unwrap().insert(cid, ts);

            Ok(())
        }

        fn delete(&self, _content_id: &Cid) -> Result<()> {
            Ok(())
        }

        fn get_node_map(&self) -> Result<HashMap<Cid, Vec<Cid>>> {
            Ok(self.edges.lock().unwrap().clone())
        }
    }

    fn create_test_content_id(data: &[u8]) -> Cid {
        use multihash::Multihash;
        let code = 0x12;
        let digest = Multihash::<64>::wrap(code, data).unwrap();
        Cid::new_v1(0x55, digest)
    }

    #[test]
    fn test_acyclic_in_simple_path() {
        // simple path A -> B -> C
        let mut storage = MockStorage::new();
        let cid_a = create_test_content_id(b"node_a");
        let cid_b = create_test_content_id(b"node_b");
        let cid_c = create_test_content_id(b"node_c");
        let cid_d = create_test_content_id(b"node_d");
        storage.setup_graph(&[(cid_a, cid_b), (cid_b, cid_c), (cid_c, cid_d)]);
        let dag = TestDag::new(storage);

        let node_map =
            <MockStorage as NodeStorage<String, BTreeMap<String, String>>>::get_node_map(
                &dag.storage,
            )
            .unwrap();
        let result = TestDag::detect_cycle_cid(&node_map);

        assert!(result.is_ok());
        assert!(!result.unwrap(), "false");
    }

    #[test]
    fn test_empty_graph_has_acyclic() {
        let storage = MockStorage::new();
        let dag = TestDag::new(storage);

        let node_map =
            <MockStorage as NodeStorage<String, BTreeMap<String, String>>>::get_node_map(
                &dag.storage,
            )
            .unwrap();
        let result = TestDag::detect_cycle_cid(&node_map);

        assert!(result.is_ok());
        assert!(!result.unwrap(), "false");
    }

    #[test]
    fn test_large_acyclic_graph() {
        let mut storage = MockStorage::new();
        // 1000 nodes
        let num_nodes = 1000;
        let mut nodes = Vec::with_capacity(num_nodes + 1);
        for i in 0..=num_nodes {
            let node_label = format!("node_{i}");
            let cid = create_test_content_id(node_label.as_bytes());
            nodes.push(cid);
        }
        let edges: Vec<_> = nodes.windows(2).map(|pair| (pair[0], pair[1])).collect();
        storage.setup_graph(&edges);
        let dag = TestDag::new(storage);

        let node_map =
            <MockStorage as NodeStorage<String, BTreeMap<String, String>>>::get_node_map(
                &dag.storage,
            )
            .unwrap();
        let result = TestDag::detect_cycle_cid(&node_map);

        assert!(result.is_ok());
        assert!(!result.unwrap(), "false");
    }

    #[test]
    fn test_multi_path_acyclic_detection() {
        // multi path acyclic detection
        let mut storage = MockStorage::new();
        let cid_a = create_test_content_id(b"node_a");
        let cid_b = create_test_content_id(b"node_b");
        let cid_c = create_test_content_id(b"node_c");
        let cid_d = create_test_content_id(b"node_d");
        let cid_e = create_test_content_id(b"node_e");
        let cid_f = create_test_content_id(b"node_f");
        let cid_g = create_test_content_id(b"node_g");
        let cid_h = create_test_content_id(b"node_h");
        storage.setup_graph(&[
            (cid_a, cid_f),
            (cid_b, cid_d),
            (cid_b, cid_g),
            (cid_c, cid_f),
            (cid_c, cid_h),
            (cid_d, cid_a),
            (cid_d, cid_h),
            (cid_e, cid_b),
            (cid_e, cid_c),
            (cid_e, cid_g),
            (cid_g, cid_h),
            (cid_h, cid_a),
        ]);
        let dag = TestDag::new(storage);

        let node_map =
            <MockStorage as NodeStorage<String, BTreeMap<String, String>>>::get_node_map(
                &dag.storage,
            )
            .unwrap();
        let result = TestDag::detect_cycle_cid(&node_map);

        assert!(result.is_ok());
        assert!(!result.unwrap(), "false");
    }

    #[test]
    fn test_direct_cycle_detection() {
        let mut storage = MockStorage::new();
        let cid_a = create_test_content_id(b"node_a");
        let cid_b = create_test_content_id(b"node_b");
        let cid_c = create_test_content_id(b"node_c");
        storage.setup_graph(&[(cid_a, cid_b), (cid_b, cid_c), (cid_c, cid_a)]);
        let dag = TestDag::new(storage);

        let node_map =
            <MockStorage as NodeStorage<String, BTreeMap<String, String>>>::get_node_map(
                &dag.storage,
            )
            .unwrap();
        let result = TestDag::detect_cycle_cid(&node_map);

        assert!(result.is_ok());
        assert!(result.unwrap(), "true");
    }

    #[test]
    fn test_long_path_cycle_detection() {
        // 1 -> 2 -> 3 -> 4 : 4 -> 1 this is a cycle
        let mut storage = MockStorage::new();
        let cid_a = create_test_content_id(b"node_a");
        let cid_b = create_test_content_id(b"node_b");
        let cid_c = create_test_content_id(b"node_c");
        let cid_d = create_test_content_id(b"node_d");
        let cid_e = create_test_content_id(b"node_e");
        let cid_f = create_test_content_id(b"node_f");
        let cid_g = create_test_content_id(b"node_g");
        let cid_h = create_test_content_id(b"node_h");
        let cid_i = create_test_content_id(b"node_i");
        let cid_j = create_test_content_id(b"node_j");
        storage.setup_graph(&[
            (cid_a, cid_b),
            (cid_b, cid_c),
            (cid_c, cid_d),
            (cid_d, cid_e),
            (cid_e, cid_f),
            (cid_f, cid_g),
            (cid_g, cid_h),
            (cid_h, cid_i),
            (cid_i, cid_j),
            (cid_j, cid_a),
        ]);
        let dag = TestDag::new(storage);

        let node_map =
            <MockStorage as NodeStorage<String, BTreeMap<String, String>>>::get_node_map(
                &dag.storage,
            )
            .unwrap();
        let result = TestDag::detect_cycle_cid(&node_map);

        assert!(result.is_ok());
        assert!(result.unwrap(), "true");
    }

    #[test]
    fn test_multi_path_cycle_detection() {
        // multi path cycle detection
        //    　 A
        //   　↙ ↘
        //  　B     C
        //　↙ ↘ ↙
        // D    E → A
        let mut storage = MockStorage::new();
        let cid_a = create_test_content_id(b"node_a");
        let cid_b = create_test_content_id(b"node_b");
        let cid_c = create_test_content_id(b"node_c");
        let cid_d = create_test_content_id(b"node_d");
        let cid_e = create_test_content_id(b"node_e");
        storage.setup_graph(&[
            (cid_a, cid_b),
            (cid_a, cid_c),
            (cid_b, cid_d),
            (cid_b, cid_e),
            (cid_c, cid_e),
            (cid_e, cid_a),
        ]);
        let dag = TestDag::new(storage);

        let node_map =
            <MockStorage as NodeStorage<String, BTreeMap<String, String>>>::get_node_map(
                &dag.storage,
            )
            .unwrap();
        let result = TestDag::detect_cycle_cid(&node_map);

        assert!(result.is_ok());
        assert!(result.unwrap(), "true");
    }

    #[test]
    fn test_calculate_latest_basic() {
        let cid_a = create_test_content_id(b"node_a");
        let cid_b = create_test_content_id(b"node_b");

        // Create a simple graph: cid_a -> cid_b
        let mut storage = MockStorage::new();
        storage.setup_graph(&[(cid_a, cid_b)]);
        let dag = TestDag::new(storage);

        let head = dag.calculate_latest(&cid_a).unwrap();
        assert!(head.is_some());
        assert_eq!(head.unwrap(), cid_b);
    }

    #[test]
    fn test_add_genesis_node() {
        let mut dag = DagGraph::new(MockStorage::new());
        let cid = dag.add_genesis_node("test".to_string(), ()).unwrap();

        let latest = dag.calculate_latest(&cid).unwrap();
        assert_eq!(latest, Some(cid));
    }

    #[test]
    fn test_add_child_node() {
        let mut dag = DagGraph::new(MockStorage::new());
        let genesis_cid = dag.add_genesis_node("genesis".to_string(), ()).unwrap();
        let child_cid = dag
            .add_child_node("child".to_string(), vec![genesis_cid], genesis_cid, ())
            .unwrap();

        let latest = dag.calculate_latest(&genesis_cid).unwrap();
        assert_eq!(latest, Some(child_cid));
    }

    #[test]
    fn test_calculate_latest_empty() {
        let dag = TestDag::new(MockStorage::new());
        let cid_a = create_test_content_id(b"node_a");

        let head = dag.calculate_latest(&cid_a).unwrap();
        assert!(head.is_none());
    }

    #[test]
    fn test_multiple_heads() {
        let mut storage = MockStorage::new();
        let cid_a = create_test_content_id(b"node_a");
        let cid_b = create_test_content_id(b"node_b");
        let cid_c = create_test_content_id(b"node_c");
        storage.setup_graph(&[(cid_a, cid_b), (cid_b, cid_c)]);
        let dag = DagGraph::<MockStorage, String, BTreeMap<String, String>>::new(storage);

        // For cid_a (genesis), the latest version should be cid_c (the leaf node with highest timestamp)
        let head_a = dag.calculate_latest(&cid_a).unwrap().unwrap();
        assert_eq!(head_a, cid_c);

        // For cid_b, since it's not a genesis node, calculate_latest will look for nodes
        // that have cid_b as their genesis. In this case, cid_c should be the latest.
        // However, the current implementation might not work as expected for non-genesis nodes.
        // Let's test what actually happens:
        let head_b = dag.calculate_latest(&cid_b).unwrap();
        // This might return None or cid_c depending on the implementation
        // For now, let's just verify the test doesn't panic
        assert!(head_b.is_some());
    }

    // -------------------------------------------------------
    // Incremental cycle detection / cache validation tests
    // -------------------------------------------------------

    #[test]
    fn test_incremental_add_node_no_cycle() {
        // Existing graph: A -> B
        let mut storage = MockStorage::new();
        let cid_a = create_test_content_id(b"node_a");
        let cid_b = create_test_content_id(b"node_b");
        storage.setup_graph(&[(cid_a, cid_b)]);

        let mut dag = DagGraph::<MockStorage, String, BTreeMap<String, String>>::new(storage);

        // Add a new node whose parent is B (should NOT create a cycle)
        let new_cid = dag
            .add_node("payload".to_string(), vec![cid_b], BTreeMap::new())
            .expect("add_node should succeed");

        // Verify edges_forward is updated (B -> new_cid)
        assert!(dag
            .edges_forward
            .get(&cid_b)
            .expect("parent key must exist")
            .contains(&new_cid));
    }

    #[test]
    fn test_incremental_cache_reuse() {
        // Existing graph: single edge A -> B
        let mut storage = MockStorage::new();
        let cid_a = create_test_content_id(b"a");
        let cid_b = create_test_content_id(b"b");
        storage.setup_graph(&[(cid_a, cid_b)]);

        let mut dag = DagGraph::<MockStorage, String, BTreeMap<String, String>>::new(storage);

        // The first add_node call builds the cache
        let cid1 = dag
            .add_node("n1".to_string(), vec![cid_b], BTreeMap::new())
            .expect("first add");
        let cache_size_before = dag.edges_forward.len();

        // The second add_node call reuses the cache
        let _cid2 = dag
            .add_node("n2".to_string(), vec![cid1], BTreeMap::new())
            .expect("second add");

        // One extra node -> cache size should increase by exactly 1
        assert_eq!(cache_size_before + 1, dag.edges_forward.len());
    }

    #[test]
    fn test_get_genesis_from_genesis_node() {
        let storage = MockStorage::new();
        let genesis_cid = create_test_content_id(b"genesis");
        storage.edges.lock().unwrap().entry(genesis_cid).or_default();
        let dag = DagGraph::<MockStorage, String, BTreeMap<String, String>>::new(storage);

        let result = dag.get_genesis(&genesis_cid);
        assert!(result.is_ok());
        assert_eq!(result.unwrap(), genesis_cid);
    }

    #[test]
    fn test_get_genesis_from_child_node() {
        let mut storage = MockStorage::new();
        let genesis_cid = create_test_content_id(b"genesis");
        let child_cid = create_test_content_id(b"child");
        storage.setup_graph(&[(genesis_cid, child_cid)]);
        let dag = DagGraph::<MockStorage, String, BTreeMap<String, String>>::new(storage);

        let result = dag.get_genesis(&child_cid);
        assert!(result.is_ok());
        assert_eq!(result.unwrap(), genesis_cid);
    }

    #[test]
    fn test_get_genesis_node_not_found() {
        let storage = MockStorage::new();
        let dag = DagGraph::<MockStorage, String, BTreeMap<String, String>>::new(storage);
        let non_existent_cid = create_test_content_id(b"non_existent");

        let result = dag.get_genesis(&non_existent_cid);
        assert!(result.is_err());
    }

    #[test]
    fn test_calculate_latest_genesis_only() {
        let storage = MockStorage::new();
        let genesis_cid = create_test_content_id(b"genesis");
        storage.edges.lock().unwrap().entry(genesis_cid).or_default();
        let dag = DagGraph::<MockStorage, String, BTreeMap<String, String>>::new(storage);
        let result = dag.calculate_latest(&genesis_cid).unwrap();
        assert_eq!(result, Some(genesis_cid));
    }

    #[test]
    fn test_calculate_latest_linear_history() {
        let mut storage = MockStorage::new();
        let genesis_cid = create_test_content_id(b"genesis");
        let v1_cid = create_test_content_id(b"v1");
        let v2_cid = create_test_content_id(b"v2");
        let v3_cid = create_test_content_id(b"v3");
        storage.setup_graph(&[(genesis_cid, v1_cid), (v1_cid, v2_cid), (v2_cid, v3_cid)]);
        let dag = DagGraph::<MockStorage, String, BTreeMap<String, String>>::new(storage);
        let result = dag.calculate_latest(&genesis_cid).unwrap();
        assert_eq!(result, Some(v3_cid));
    }

    #[test]
    fn test_calculate_latest_branched_history() {
        let mut storage = MockStorage::new();
        let genesis_cid = create_test_content_id(b"genesis");
        let v1_cid = create_test_content_id(b"v1");
        let v2a_cid = create_test_content_id(b"v2a");
        let v2b_cid = create_test_content_id(b"v2b");
        storage.setup_graph(&[(genesis_cid, v1_cid), (v1_cid, v2a_cid), (v1_cid, v2b_cid)]);
        let dag = DagGraph::<MockStorage, String, BTreeMap<String, String>>::new(storage);
        let result = dag.calculate_latest(&genesis_cid).unwrap();
        assert!(result == Some(v2a_cid) || result == Some(v2b_cid));
    }

    #[test]
    fn test_calculate_latest_nonexistent_genesis() {
        let storage = MockStorage::new();
        let dag = DagGraph::<MockStorage, String, BTreeMap<String, String>>::new(storage);
        let non_existent_cid = create_test_content_id(b"non_existent");
        let result = dag.calculate_latest(&non_existent_cid).unwrap();
        assert_eq!(result, None);
    }

    #[test]
    fn test_get_nodes_by_genesis_genesis_only() {
        let storage = MockStorage::new();
        let genesis_cid = create_test_content_id(b"genesis");
        storage.edges.lock().unwrap().entry(genesis_cid).or_default();
        let dag = DagGraph::<MockStorage, String, BTreeMap<String, String>>::new(storage);
        let result = dag.get_nodes_by_genesis(&genesis_cid).unwrap();
        assert_eq!(result, vec![genesis_cid]);
    }

    #[test]
    fn test_get_nodes_by_genesis_with_children() {
        let mut storage = MockStorage::new();
        let genesis_cid = create_test_content_id(b"genesis");
        let v1_cid = create_test_content_id(b"v1");
        let v2_cid = create_test_content_id(b"v2");
        storage.setup_graph(&[(genesis_cid, v1_cid), (v1_cid, v2_cid)]);
        let dag = DagGraph::<MockStorage, String, BTreeMap<String, String>>::new(storage);
        let mut result = dag.get_nodes_by_genesis(&genesis_cid).unwrap();
        result.sort();
        let mut expected = vec![genesis_cid, v1_cid, v2_cid];
        expected.sort();
        assert_eq!(result, expected);
    }

    #[test]
    fn test_get_nodes_by_genesis_excludes_unrelated() {
        let mut storage = MockStorage::new();
        let genesis1_cid = create_test_content_id(b"genesis1");
        let v1_cid = create_test_content_id(b"v1");
        let unrelated_cid = create_test_content_id(b"unrelated");
        storage.setup_graph(&[(genesis1_cid, v1_cid)]);
        storage.edges.lock().unwrap().entry(unrelated_cid).or_default();
        let dag = DagGraph::<MockStorage, String, BTreeMap<String, String>>::new(storage);
        let mut result = dag.get_nodes_by_genesis(&genesis1_cid).unwrap();
        result.sort();
        let mut expected = vec![genesis1_cid, v1_cid];
        expected.sort();
        assert_eq!(result, expected);
        // unrelated_cid should not be included
        assert!(!result.contains(&unrelated_cid));
    }

    #[test]
    fn test_remove_node_without_children() {
        let temp_dir = tempdir().unwrap();
        let storage = LeveldbNodeStorage::<String, BTreeMap<String, String>>::open(temp_dir.path());
        let mut dag = DagGraph::new(storage);

        let genesis = dag
            .add_genesis_node("payload".to_string(), BTreeMap::new())
            .unwrap();

        dag.remove_node(&genesis).unwrap();
        assert!(dag.get_node(&genesis).unwrap().is_none());
    }

    #[test]
    fn test_remove_node_with_children_fails() {
        let temp_dir = tempdir().unwrap();
        let storage = LeveldbNodeStorage::<String, BTreeMap<String, String>>::open(temp_dir.path());
        let mut dag = DagGraph::new(storage);

        let genesis = dag
            .add_genesis_node("payload".to_string(), BTreeMap::new())
            .unwrap();
        dag.add_child_node("child".to_string(), vec![genesis], genesis, BTreeMap::new())
            .unwrap();

        let err = dag.remove_node(&genesis);
        assert!(err.is_err());
    }

    #[test]
    fn test_prepare_register_and_rollback_node() {
        let temp_dir = tempdir().unwrap();
        let storage = LeveldbNodeStorage::<String, BTreeMap<String, String>>::open(temp_dir.path());
        let mut dag = DagGraph::new(storage);

        let (genesis_cid, genesis_node) = dag
            .prepare_genesis_node("payload".to_string(), BTreeMap::new())
            .unwrap();
        dag.storage.put(&genesis_node).unwrap();
        dag.register_prepared_node(genesis_cid, &genesis_node)
            .unwrap();
        assert!(dag.edges_forward.contains_key(&genesis_cid));

        let (child_cid, child_node) = dag
            .prepare_child_node(
                "child".to_string(),
                vec![genesis_cid],
                genesis_cid,
                BTreeMap::new(),
            )
            .unwrap();

        dag.register_prepared_node(child_cid, &child_node).unwrap();
        assert!(dag.edges_forward.contains_key(&child_cid));

        dag.rollback_pending_node(&child_cid, child_node.parents());

        assert!(
            !dag.edges_forward.contains_key(&child_cid),
            "rollback should remove pending child"
        );
        if let Some(children) = dag.edges_forward.get(&genesis_cid) {
            assert!(
                !children.contains(&child_cid),
                "rollback should detach child from parent adjacency"
            );
        }
    }
}<|MERGE_RESOLUTION|>--- conflicted
+++ resolved
@@ -440,15 +440,10 @@
 #[cfg(test)]
 mod tests {
     use super::*;
-<<<<<<< HEAD
-    use std::collections::BTreeMap;
-    use std::sync::Mutex;
-=======
     use crate::graph::storage::LeveldbNodeStorage;
     use std::cell::RefCell;
     use std::collections::BTreeMap;
     use tempfile::tempdir;
->>>>>>> 6b84c170
 
     type TestDag = DagGraph<MockStorage, String, BTreeMap<String, String>>;
 
